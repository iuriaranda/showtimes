'use strict';

var request = require('request');
var cheerio = require('cheerio');
var qs = require('querystring');
var url = require('url');

/**
 * @param {string} location
 * @param {object=} options
 */
function Showtimes(location, options) {
  if (!(this instanceof Showtimes)) {
    return new Showtimes(location, options);
  }
  this.userAgent = 'showtimes (http://github.com/jonursenbach/showtimes)';
  this.baseUrl = 'http://google.com/movies';
  this.location = location;
  this.lang = location;

  var reserved = Object.keys(Showtimes.prototype);
  for (var i in options) {
    if (reserved.indexOf(i) === -1) {
      this[i] = options[i];
    }
  }
}

/**
 * @param {function} cb - Callback to handle the resulting theaters.
 * @param {number=} [page=1] - Page to pull theaters from. Hidden API and used during pagination.
 * @param {object=} [theaters=[]] - Current theaters object. Hidden API and used during pagination.
 * @returns {object}
 */
Showtimes.prototype.getTheaters = function (cb) {
  var self = this;
  var page = 1;
  var theaters = [];

  if (arguments.length > 1) {
    page = arguments[1];
    theaters = arguments[2];
  }

  var options = {
    url: self.baseUrl,
    qs: {
      hl: self.lang,
      near: self.location,
      date: (typeof self.date !== 'undefined') ? self.date : 0,
      start: ((page - 1) * 10)
    },
    headers: {
      'User-Agent': self.userAgent
    }
  };

  request(options, function (error, response, body) {
    if (error || response.statusCode !== 200) {
      if (error === null) {
        cb('Unknown error occured while querying theater data from Google Movies.');
      } else {
        cb(error);
      }

      return;
    }

    var $ = cheerio.load(body);

    var cloakedUrl;
    var genre;
    var imdb;
    var info;
    var match;
    var meridiem;
    var movieId;
    var rating;
    var runtime;
    var showtime;
    var showtimes;
    var theaterId;
    var theaterData;
    var trailer;

    if ($('.theater').length === 0) {
      cb($('#results').text());
      return;
    }

    $('.theater').each(function (i, theater) {
      theater = $(theater);

      cloakedUrl = theater.find('.desc h2.name a').attr('href');
      theaterId = cloakedUrl ? qs.parse(url.parse(cloakedUrl).query).tid : '';

      info = theater.find('.desc .info').text().split(' - ');

      theaterData = {
        id: theaterId,
        name: theater.find('.desc h2.name').text(),
        address: info[0] ? info[0].trim() : '',
        phoneNumber: info[1] ? info[1].trim() : '',
        movies: []
      };

      theater.find('.showtimes .movie').each(function (j, movie) {
        movie = $(movie);

        cloakedUrl = movie.find('.name a').attr('href');
        movieId = qs.parse(url.parse(cloakedUrl).query).mid;

        // Movie info format: RUNTIME - RATING - GENRE - TRAILER - IMDB
        // Some movies don't have a rating, trailer, or IMDb pages, so we need
        // to account for that.
        info = movie.find('.info').text().split(' - ');
        if (info[0].match(/(hr |min)/)) {
          runtime = info[0].trim();
          if(!info[1]){
<<<<<<< HEAD
            info[1] = ""
=======
            info[1] = "";
>>>>>>> b61c1357
          }
          if (info[1].match(/Rated/)) {
            rating = info[1].replace(/Rated/, '').trim();
            if (typeof info[2] !== 'undefined') {
              if (info[2].match(/(IMDB|Trailer)/i)) {
                genre = false;
              } else {
                genre = info[2].trim();
              }
            } else {
              genre = false;
            }
          } else {
            rating = false;

            if (info[1].match(/(IMDB|Trailer)/i)) {
              genre = false;
            } else {
              genre = info[1].trim();
            }
          }
        } else {
          runtime = false;
          rating = false;
          genre = info[0].trim();
        }

        if (movie.find('.info a:contains("Trailer")').length) {
          cloakedUrl = 'https://google.com' + movie.find('.info a:contains("Trailer")').attr('href');
          trailer = qs.parse(url.parse(cloakedUrl).query).q;
        } else {
          trailer = false;
        }

        if (movie.find('.info a:contains("IMDb")').length) {
          cloakedUrl = 'https://google.com' + movie.find('.info a:contains("IMDb")').attr('href');
          imdb = qs.parse(url.parse(cloakedUrl).query).q;
        } else {
          imdb = false;
        }

        var movieData = {
          id: movieId,
          name: movie.find('.name').text(),
          runtime: runtime,
          rating: rating,
          genre: genre,
          imdb: imdb,
          trailer: trailer,
          showtimes: []
        };

        // Remove non-ASCII characters.
        if (movieData.runtime) {
          movieData.runtime = movieData.runtime.replace(/[^\x00-\x7F]/g, '').trim();
        }

        if (movieData.rating) {
          movieData.rating = movieData.rating.replace(/[^\x00-\x7F]/g, '').trim();
        }

        if (movieData.genre) {
          movieData.genre = movieData.genre.replace(/[^\x00-\x7F]/g, '').trim();
        }

        // Google displays showtimes like "10:00  11:20am  1:00  2:20  4:00  5:10  6:50  8:10  9:40  10:55pm". Since
        // they don't always apply am/pm to times, we need to run through the showtimes in reverse and then apply the
        // previous (later) meridiem to the next (earlier) movie showtime so we end up with something like
        // ["10:00am", "11:20am", "1:00pm", ...].
        showtimes = movie.find('.times').text().split(' ');
        meridiem = false;

        showtimes = showtimes.reverse();
        for (var x in showtimes) {
          // Remove non-ASCII characters.
          showtime = showtimes[x].replace(/[^\x00-\x7F]/g, '').trim();
          match = showtime.match(/(am|pm)/);
          if (match) {
            meridiem = match[0];
          } else if (meridiem) {
            showtime += meridiem;
          }

          showtimes[x] = showtime;
        }

        showtimes = showtimes.reverse();
        for (x in showtimes) {
          movieData.showtimes.push(showtimes[x].trim());
        }

        theaterData.movies.push(movieData);
      });

      theaters.push(theaterData);
    });

    // No pages to paginate, so return the theaters back.
    if ($('#navbar td a:contains("Next")').length === 0) {
      cb(null, theaters);
      return;
    }

    // Use the hidden API of getTheaters to pass in the next page and current
    // theaters.
    self.getTheaters(cb, ++page, theaters);
  });
};

/**
 * @param {function} cb - Callback to handle the resulting movie object.
 * @returns {object}
 */
Showtimes.prototype.getMovie = function (mid, cb) {
  var self = this;

  var options = {
    url: self.baseUrl,
    qs: {
      near: self.location,
      mid: mid,
      date: (typeof self.date !== 'undefined') ? self.date : 0
    },
    headers: {
      'User-Agent': self.userAgent
    }
  };
  request(options, function (error, response, body) {

    if (error || response.statusCode !== 200) {
      if (error === null) {
        cb('Unknown error occured while querying theater data from Google Movies.');
      } else {
        cb(error);
      }

      return;
    }
    var $ = cheerio.load(body);

    var cloakedUrl;
    var genre;
    var imdb;
    var rating;
    var runtime;
    var trailer;
    var director;
    var cast;
    var description;
    var info;
    var match;
    var meridiem;
    var showtime;
    var showtimes;
    var theaterId;
    var theaterData;

    if (!$('.showtimes')) {
      cb($('#results'));
      return;
    }

    var movie = $('.movie');

    // Movie info format: RUNTIME - RATING - GENRE - TRAILER - IMDB
    // Some movies don't have a rating, trailer, or IMDb pages, so we need
    // to account for that.
    // There is a br dividing the info from the director and actor info. Replacing it with
    // a new line makes it easier to split

    movie.find('.desc .info').not('.info.links').find('> br').replaceWith('\n');
    var infoArray = movie.find('.desc .info').not('.info.links').text().split('\n');
    info = infoArray[0].split(' - ');
    if (info[0].match(/(hr |min)/)) {
      runtime = info[0].trim();
      if (info[1].match(/Rated/)) {
        rating = info[1].replace(/Rated/, '').trim();
        if (typeof info[2] !== 'undefined') {
          if (info[2].match(/(IMDB|Trailer)/i)) {
            genre = false;
          } else {
            genre = info[2].trim();
          }
        } else {
          genre = false;
        }
      } else {
        rating = false;

        if (info[1].match(/(IMDB|Trailer)/i)) {
          genre = false;
        } else {
          genre = info[1].trim();
        }
      }
    } else {
      runtime = false;
      rating = false;
      genre = info[0].trim();
    }

    info = infoArray[1] ? infoArray[1].split(' - ') : undefined;
    if (info) {
      if (info[0].match(/Director:/)) {
        director = info[0].replace(/Director:/, '').trim();
      }
      if (info[1].match(/Cast:/)) {
        cast = info[1].replace(/Cast:/, '').trim().split(', ');
      }
    }

    // Longer descriptions can be split between two spans and displays a more/less link
    description = movie.find('span[itemprop="description"]').text();
    movie.find('#SynopsisSecond0').children().last().remove();
    description = description + movie.find('#SynopsisSecond0').text();
    description.replace('/"/', '');
    description = description.trim();

    if (movie.find('.info.links a:contains("Trailer")').length) {
      cloakedUrl = 'https://google.com' + movie.find('.info a:contains("Trailer")').attr('href');
      trailer = qs.parse(url.parse(cloakedUrl).query).q;
    } else {
      trailer = false;
    }

    if (movie.find('.info.links a:contains("IMDb")').length) {
      cloakedUrl = 'https://google.com' + movie.find('.info a:contains("IMDb")').attr('href');
      imdb = qs.parse(url.parse(cloakedUrl).query).q;
    } else {
      imdb = false;
    }

    var movieData = {
      id: mid,
      name: movie.find('h2[itemprop="name"]').text(),
      runtime: runtime,
      rating: rating,
      genre: genre,
      imdb: imdb,
      trailer: trailer,
      director: director,
      cast: cast,
      description: description,
      theaters: []
    };

    // Remove non-ASCII characters.
    if (movieData.runtime) {
      movieData.runtime = movieData.runtime.replace(/[^\x00-\x7F]/g, '').trim();
    }

    if (movieData.rating) {
      movieData.rating = movieData.rating.replace(/[^\x00-\x7F]/g, '').trim();
    }

    if (movieData.genre) {
      movieData.genre = movieData.genre.replace(/[^\x00-\x7F]/g, '').trim();
    }


    $('.theater').each(function (i, theater) {
      theater = $(theater);
      cloakedUrl = theater.find('.name a').attr('href');
      theaterId = cloakedUrl ? qs.parse(url.parse(cloakedUrl).query).tid : '';

      theaterData = {
        id: theaterId,
        name: theater.find('.name').text(),
        address: theater.find('.address').text(),
        showtimes: []
      };

      // Google displays showtimes like "10:00  11:20am  1:00  2:20  4:00  5:10  6:50  8:10  9:40  10:55pm". Since
      // they don't always apply am/pm to times, we need to run through the showtimes in reverse and then apply the
      // previous (later) meridiem to the next (earlier) movie showtime so we end up with something like
      // ["10:00am", "11:20am", "1:00pm", ...].
      showtimes = theater.find('.times').text().split(' ');
      meridiem = false;

      showtimes = showtimes.reverse();
      for (var x in showtimes) {
        // Remove non-ASCII characters.
        showtime = showtimes[x].replace(/[^\x00-\x7F]/g, '').trim();
        match = showtime.match(/(am|pm)/);
        if (match) {
          meridiem = match[0];
        } else {
          showtime += meridiem;
        }

        showtimes[x] = showtime;
      }

      showtimes = showtimes.reverse();
      for (x in showtimes) {
        theaterData.showtimes.push(showtimes[x].trim());
      }
      movieData.theaters.push(theaterData);
    });

    cb(null, movieData);
    return;
  });
};

module.exports = Showtimes;<|MERGE_RESOLUTION|>--- conflicted
+++ resolved
@@ -117,11 +117,7 @@
         if (info[0].match(/(hr |min)/)) {
           runtime = info[0].trim();
           if(!info[1]){
-<<<<<<< HEAD
-            info[1] = ""
-=======
             info[1] = "";
->>>>>>> b61c1357
           }
           if (info[1].match(/Rated/)) {
             rating = info[1].replace(/Rated/, '').trim();
