--- conflicted
+++ resolved
@@ -13,11 +13,11 @@
     if (!(this instanceof Showtimes)) {
         return new Showtimes(location, options);
     }
-
+    
     this.userAgent = 'showtimes (http://github.com/jonursenbach/showtimes)';
     this.baseUrl = 'http://google.com/movies';
     this.location = location;
-
+    
     var reserved = Object.keys(Showtimes.prototype);
     for (var i in options) {
         if (reserved.indexOf(i) === -1) {
@@ -36,183 +36,112 @@
     var self = this;
     var page = 1;
     var theaters = [];
-
+    
     if (arguments.length > 1) {
         page = arguments[1];
         theaters = arguments[2];
     }
-
+    
     var options = {
-        url: self.baseUrl,
-        qs: {
-            near: self.location,
-            date: (typeof self.date !== 'undefined') ? self.date : 0,
-            start: ((page - 1) * 10)
-        },
-        headers: {
-            'User-Agent': self.userAgent
-        }
+    url: self.baseUrl,
+    qs: {
+    near: self.location,
+    date: (typeof self.date !== 'undefined') ? self.date : 0,
+    start: ((page - 1) * 10)
+    },
+    headers: {
+        'User-Agent': self.userAgent
+    }
     };
-
-<<<<<<< HEAD
+    
     request(options, function(error, response, body) {
-        if (error || response.statusCode !== 200) {
+            if (error || response.statusCode !== 200) {
             if (error === null) {
-                cb('Unknown error occured while querying theater data from Google Movies.');
-=======
-    $('.theater').each(function (i, theater) {
-      theater = $(theater);
-
-      cloakedUrl = theater.find('.desc h2.name a').attr('href');
-      theaterId = qs.parse(url.parse(cloakedUrl).query).tid;
-
-      info = theater.find('.desc .info').text().split(' - ');
-
-      theaterData = {
-        id: theaterId,
-        name: theater.find('.desc h2.name').text(),
-        address: info[0] ? info[0].trim() : '',
-        phoneNumber: info[1] ? info[1].trim() : '',
-        movies: []
-      };
-
-      theater.find('.showtimes .movie').each(function (j, movie) {
-        movie = $(movie);
-
-        cloakedUrl = movie.find('.name a').attr('href');
-        movieId = qs.parse(url.parse(cloakedUrl).query).mid;
-
-        // Movie info format: RUNTIME - RATING - GENRE - TRAILER - IMDB
-        // Some movies don't have a rating, trailer, or IMDb pages, so we need
-        // to account for that.
-        info = movie.find('.info').text().split(' - ');
-
-        if (info[0].match(/(hr |min)/)) {
-          runtime = info[0].trim();
-          if (info[1].match(/Rated/)) {
-            rating = info[1].replace(/Rated/, '').trim();
-            if (typeof info[2] !== 'undefined') {
-              if (info[2].match(/(IMDB|Trailer)/i)) {
-                genre = false;
-              } else {
-                genre = info[2].trim();
-              }
->>>>>>> c81ca8dd
+            cb('Unknown error occured while querying theater data from Google Movies.');
             } else {
-                cb(error);
-            }
-
-<<<<<<< HEAD
-            return;
-=======
-            if (info[1].match(/(IMDB|Trailer)/i)) {
-              genre = false;
-            } else {
-              genre = info[1].trim();
-            }
-          }
-        } else {
-          runtime = false;
-          rating = false;
-          genre = info[0].trim();
->>>>>>> c81ca8dd
-        }
-
-        var $ = cheerio.load(body);
-
-        var cloakedUrl;
-        var genre;
-        var imdb;
-        var info;
-        var match;
-        var meridiem;
-        var movieId;
-        var rating;
-        var runtime;
-        var showtime;
-        var showtimes;
-        var theaterId;
-        var theaterData;
-        var trailer;
-
-        if ($('.theater').length === 0) {
+            cb(error);
+            }
+            
+            return;
+            }
+            
+            var $ = cheerio.load(body);
+            
+            var cloakedUrl;
+            var genre;
+            var imdb;
+            var info;
+            var match;
+            var meridiem;
+            var movieId;
+            var rating;
+            var runtime;
+            var showtime;
+            var showtimes;
+            var theaterId;
+            var theaterData;
+            var trailer;
+            
+            if ($('.theater').length === 0) {
             cb($('#results').text());
             return;
-        }
-
-        $('.theater').each(function(i, theater) {
-            theater = $(theater);
-
-            cloakedUrl = theater.find('.desc h2.name a').attr('href');
-            theaterId = qs.parse(url.parse(cloakedUrl).query).tid;
-
-            info = theater.find('.desc .info').text().split(' - ');
-
-            theaterData = {
-                id: theaterId,
-                name: theater.find('.desc h2.name').text(),
-                address: info[0] ? info[0].trim() : '',
-                phoneNumber: info[1] ? info[1].trim() : '',
-                movies: []
-            };
-
-            // Google displays showtimes like "10:00  11:20am  1:00  2:20  4:00  5:10  6:50  8:10  9:40  10:55pm". Since
-            // they don't always apply am/pm to times, we need to run through the showtimes in reverse and then apply the
-            // previous (later) meridiem to the next (earlier) movie showtime so we end up with something like
-            // ["10:00am", "11:20am", "1:00pm", ...].
-            showtimes = movie.find('.times').text().split(' ');
-            meridiem = false;
-
-            showtimes = showtimes.reverse();
-            for (var x in showtimes) {
-                // Remove non-ASCII characters.
-                showtime = showtimes[x].replace(/[^\x00-\x7F]/g, '').trim();
-                match = showtime.match(/(am|pm)/);
-                if (match) {
-                    meridiem = match[0];
-                } else {
-                    showtime += meridiem;
-                }
-
-                showtimes[x] = showtime;
-            }
-
-<<<<<<< HEAD
-            showtimes = showtimes.reverse();
-            for (x in showtimes) {
-                theater.showtimes.push(showtimes[x].trim());
-            }
-
-            theaters.push(theaterData);
-        });
-=======
-        var movieData = {
-          id: movieId,
-          name: movie.find('.name').text(),
-          runtime: runtime,
-          rating: rating,
-          genre: genre,
-          imdb: imdb,
-          trailer: trailer,
-          showtimes: []
-        };
-
-        // Remove non-ASCII characters.
-        if (movieData.runtime) {
-          movieData.runtime = movieData.runtime.replace(/[^\x00-\x7F]/g, '').trim();
-        }
->>>>>>> c81ca8dd
-
-        // No pages to paginate, so return the theaters back.
-        if ($('#navbar td a:contains("Next")').length === 0) {
+            }
+            
+            $('.theater').each(function(i, theater) {
+                               theater = $(theater);
+                               
+                               cloakedUrl = theater.find('.desc h2.name a').attr('href');
+                               theaterId = qs.parse(url.parse(cloakedUrl).query).tid;
+                               
+                               info = theater.find('.desc .info').text().split(' - ');
+                               
+                               theaterData = {
+                               id: theaterId,
+                               name: theater.find('.desc h2.name').text(),
+                               address: info[0] ? info[0].trim() : '',
+                               phoneNumber: info[1] ? info[1].trim() : '',
+                               movies: []
+                               };
+                               
+                               // Google displays showtimes like "10:00  11:20am  1:00  2:20  4:00  5:10  6:50  8:10  9:40  10:55pm". Since
+                               // they don't always apply am/pm to times, we need to run through the showtimes in reverse and then apply the
+                               // previous (later) meridiem to the next (earlier) movie showtime so we end up with something like
+                               // ["10:00am", "11:20am", "1:00pm", ...].
+                               showtimes = movie.find('.times').text().split(' ');
+                               meridiem = false;
+                               
+                               showtimes = showtimes.reverse();
+                               for (var x in showtimes) {
+                               // Remove non-ASCII characters.
+                               showtime = showtimes[x].replace(/[^\x00-\x7F]/g, '').trim();
+                               match = showtime.match(/(am|pm)/);
+                               if (match) {
+                               meridiem = match[0];
+                               } else {
+                               showtime += meridiem;
+                               }
+                               
+                               showtimes[x] = showtime;
+                               }
+                               
+                               showtimes = showtimes.reverse();
+                               for (x in showtimes) {
+                               theater.showtimes.push(showtimes[x].trim());
+                               }
+                               
+                               theaters.push(theaterData);
+                               });
+            
+            // No pages to paginate, so return the theaters back.
+            if ($('#navbar td a:contains("Next")').length === 0) {
             cb(null, theaters);
             return;
-        }
-
-        // Use the hidden API of getTheaters to pass in the next page and current
-        // theaters.
-        self.getTheaters(cb, ++page, theaters);
-    });
+            }
+            
+            // Use the hidden API of getTheaters to pass in the next page and current
+            // theaters.
+            self.getTheaters(cb, ++page, theaters);
+            });
 };
 
 /**
@@ -222,94 +151,94 @@
 Showtimes.prototype.getMovie = function(mid, cb) {
     var self = this;
     var theaters = [];
-
+    
     var options = {
-        url: self.baseUrl,
-        qs: {
-            mid: mid,
-            date: (typeof self.date !== 'undefined') ? self.date : 0,
-        },
-        headers: {
-            'User-Agent': self.userAgent
-        }
+    url: self.baseUrl,
+    qs: {
+    mid: mid,
+    date: (typeof self.date !== 'undefined') ? self.date : 0,
+    },
+    headers: {
+        'User-Agent': self.userAgent
+    }
     };
-
+    
     request(options, function(error, response, body) {
-        if (error || response.statusCode !== 200) {
+            if (error || response.statusCode !== 200) {
             if (error === null) {
-                cb('Unknown error occured while querying theater data from Google Movies.');
+            cb('Unknown error occured while querying theater data from Google Movies.');
             } else {
-                cb(error);
-            }
-
-            return;
-        }
-
-        var $ = cheerio.load(body);
-
-        var cloakedUrl;
-        var genre;
-        var imdb;
-        var info;
-        var match;
-        var meridiem;
-        var movieId;
-        var rating;
-        var runtime;
-        var showtime;
-        var showtimes;
-        var theaterId;
-        var theaterData;
-        var trailer;
-
-        if (!$('.showtimes')) {
+            cb(error);
+            }
+            
+            return;
+            }
+            
+            var $ = cheerio.load(body);
+            
+            var cloakedUrl;
+            var genre;
+            var imdb;
+            var info;
+            var match;
+            var meridiem;
+            var movieId;
+            var rating;
+            var runtime;
+            var showtime;
+            var showtimes;
+            var theaterId;
+            var theaterData;
+            var trailer;
+            
+            if (!$('.showtimes')) {
             cb($('#results'));
             return;
-        }
-
-        $('.theater').each(function(i, theater) {
-            theater = $(theater);
-
-            theaterData = {
-                id: "0",
-                name: theater.find('.name').text(),
-                phoneNumber: theater.find('.address').text(),
-                showtimes: []
-            };
-
-            // Google displays showtimes like "10:00  11:20am  1:00  2:20  4:00  5:10  6:50  8:10  9:40  10:55pm". Since
-            // they don't always apply am/pm to times, we need to run through the showtimes in reverse and then apply the
-            // previous (later) meridiem to the next (earlier) movie showtime so we end up with something like
-            // ["10:00am", "11:20am", "1:00pm", ...].
-            showtimes = theater.find('.times').text().split(' ');
-            meridiem = false;
-
-            showtimes = showtimes.reverse();
-            for (var x in showtimes) {
-                // Remove non-ASCII characters.
-                showtime = showtimes[x].replace(/[^\x00-\x7F]/g, '').trim();
-                match = showtime.match(/(am|pm)/);
-                if (match) {
-                    meridiem = match[0];
-                } else {
-                    showtime += meridiem;
-                }
-
-                showtimes[x] = showtime;
-            }
-
-            showtimes = showtimes.reverse();
-            for (x in showtimes) {
-                theaterData.showtimes.push(showtimes[x].trim());
-            }
-
-
-            theaters.push(theaterData);
-        });
-        cb(null, theaters);
-
-        return;
-    });
+            }
+            
+            $('.theater').each(function(i, theater) {
+                               theater = $(theater);
+                               
+                               theaterData = {
+                               id: "0",
+                               name: theater.find('.name').text(),
+                               phoneNumber: theater.find('.address').text(),
+                               showtimes: []
+                               };
+                               
+                               // Google displays showtimes like "10:00  11:20am  1:00  2:20  4:00  5:10  6:50  8:10  9:40  10:55pm". Since
+                               // they don't always apply am/pm to times, we need to run through the showtimes in reverse and then apply the
+                               // previous (later) meridiem to the next (earlier) movie showtime so we end up with something like
+                               // ["10:00am", "11:20am", "1:00pm", ...].
+                               showtimes = theater.find('.times').text().split(' ');
+                               meridiem = false;
+                               
+                               showtimes = showtimes.reverse();
+                               for (var x in showtimes) {
+                               // Remove non-ASCII characters.
+                               showtime = showtimes[x].replace(/[^\x00-\x7F]/g, '').trim();
+                               match = showtime.match(/(am|pm)/);
+                               if (match) {
+                               meridiem = match[0];
+                               } else {
+                               showtime += meridiem;
+                               }
+                               
+                               showtimes[x] = showtime;
+                               }
+                               
+                               showtimes = showtimes.reverse();
+                               for (x in showtimes) {
+                               theaterData.showtimes.push(showtimes[x].trim());
+                               }
+                               
+                               
+                               theaters.push(theaterData);
+                               });
+            cb(null, theaters);
+            
+            return;
+            });
 };
 
 module.exports = Showtimes;