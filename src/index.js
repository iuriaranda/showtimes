--- conflicted
+++ resolved
@@ -138,20 +138,11 @@
     this.movies = arguments[extraIdx + 1]
   }
 
-<<<<<<< HEAD
   var api = this
   this._request({sort: 1, q: query}, cb, function (response) {
     if (api.lang === 'tr') {
       response = iconv.decode(response, 'latin5')
     }
-=======
-        if (movie.find('.showtimes p.show_more').length) {
-          movieData.more_theaters = true;
-        }
-
-        api.movies.push(movieData)
-      })
->>>>>>> d1152d9a
 
     var $ = cheerio.load(response)
     if ($('.movie').length === 0) {
@@ -176,6 +167,10 @@
       movie.find('.showtimes .theater').each(function (j, theater) {
         movieData.theaters.push(api._parseTheater($, $(theater), true))
       })
+
+      if (movie.find('.showtimes p.show_more').length) {
+        movieData.more_theaters = true;
+      }
 
       api.movies.push(movieData)
     })
